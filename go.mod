module github.com/chrishoffman/vault-signer

go 1.21

toolchain go1.22.3

require (
	github.com/go-jose/go-jose/v4 v4.0.5
	github.com/google/uuid v1.6.0
	github.com/hashicorp/vault/api v1.16.0
	github.com/mitchellh/mapstructure v1.5.0
	github.com/ory/dockertest v3.3.5+incompatible
)

require (
	github.com/Azure/go-ansiterm v0.0.0-20170929234023-d6e3b3328b78 // indirect
	github.com/Microsoft/go-winio v0.4.16 // indirect
	github.com/Nvveen/Gotty v0.0.0-20120604004816-cd527374f1e5 // indirect
	github.com/cenkalti/backoff v2.2.1+incompatible // indirect
	github.com/cenkalti/backoff/v4 v4.3.0 // indirect
	github.com/containerd/continuity v0.0.0-20210315143101-93e15499afd5 // indirect
	github.com/docker/go-connections v0.4.0 // indirect
	github.com/docker/go-units v0.4.0 // indirect
	github.com/gotestyourself/gotestyourself v2.2.0+incompatible // indirect
	github.com/hashicorp/errwrap v1.1.0 // indirect
	github.com/hashicorp/go-cleanhttp v0.5.2 // indirect
	github.com/hashicorp/go-multierror v1.1.1 // indirect
	github.com/hashicorp/go-retryablehttp v0.7.7 // indirect
	github.com/hashicorp/go-rootcerts v1.0.2 // indirect
	github.com/hashicorp/go-secure-stdlib/parseutil v0.1.8 // indirect
	github.com/hashicorp/go-secure-stdlib/strutil v0.1.2 // indirect
	github.com/hashicorp/go-sockaddr v1.0.6 // indirect
	github.com/hashicorp/hcl v1.0.0 // indirect
	github.com/lib/pq v1.10.0 // indirect
	github.com/mitchellh/go-homedir v1.1.0 // indirect
	github.com/opencontainers/go-digest v1.0.0 // indirect
	github.com/opencontainers/image-spec v1.0.1 // indirect
	github.com/opencontainers/runc v0.1.1 // indirect
	github.com/pkg/errors v0.9.1 // indirect
	github.com/ryanuber/go-glob v1.0.0 // indirect
	github.com/sirupsen/logrus v1.8.1 // indirect
	golang.org/x/crypto v0.32.0 // indirect
<<<<<<< HEAD
	golang.org/x/net v0.34.0 // indirect
=======
	golang.org/x/net v0.27.0 // indirect
>>>>>>> 8269a10f
	golang.org/x/sys v0.29.0 // indirect
	golang.org/x/text v0.21.0 // indirect
	golang.org/x/time v0.5.0 // indirect
	gotest.tools v2.2.0+incompatible // indirect
)<|MERGE_RESOLUTION|>--- conflicted
+++ resolved
@@ -40,11 +40,7 @@
 	github.com/ryanuber/go-glob v1.0.0 // indirect
 	github.com/sirupsen/logrus v1.8.1 // indirect
 	golang.org/x/crypto v0.32.0 // indirect
-<<<<<<< HEAD
 	golang.org/x/net v0.34.0 // indirect
-=======
-	golang.org/x/net v0.27.0 // indirect
->>>>>>> 8269a10f
 	golang.org/x/sys v0.29.0 // indirect
 	golang.org/x/text v0.21.0 // indirect
 	golang.org/x/time v0.5.0 // indirect
